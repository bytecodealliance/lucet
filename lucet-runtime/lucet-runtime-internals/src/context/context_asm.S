/*
   The lucet_context_swap function is taken from Xudong Huang's
   generator-rs project. Its MIT license is provided below.

   Copyright (c) 2017 Xudong Huang

   Permission is hereby granted, free of charge, to any
   person obtaining a copy of this software and associated
   documentation files (the "Software"), to deal in the
   Software without restriction, including without
   limitation the rights to use, copy, modify, merge,
   publish, distribute, sublicense, and/or sell copies of
   the Software, and to permit persons to whom the Software
   is furnished to do so, subject to the following conditions:

   The above copyright notice and this permission notice
   shall be included in all copies or substantial portions
   of the Software.

   THE SOFTWARE IS PROVIDED "AS IS", WITHOUT WARRANTY OF
   ANY KIND, EXPRESS OR IMPLIED, INCLUDING BUT NOT LIMITED
   TO THE WARRANTIES OF MERCHANTABILITY, FITNESS FOR A
   PARTICULAR PURPOSE AND NONINFRINGEMENT. IN NO EVENT
   SHALL THE AUTHORS OR COPYRIGHT HOLDERS BE LIABLE FOR ANY
   CLAIM, DAMAGES OR OTHER LIABILITY, WHETHER IN AN ACTION
   OF CONTRACT, TORT OR OTHERWISE, ARISING FROM, OUT OF OR
   IN CONNECTION WITH THE SOFTWARE OR THE USE OR OTHER
   DEALINGS IN THE SOFTWARE.

*/

.text
.globl lucet_context_bootstrap
#ifdef __ELF__
.type lucet_context_bootstrap,@function
#else
.globl _lucet_context_bootstrap
#endif
.align 16
lucet_context_bootstrap:
_lucet_context_bootstrap:
  // Set flag indicating that the context switch is done.
  //
  // This can be naively performed since if any terminator tried to fire
  // before setting this, and at this point it is safe for a terminator
  // to fire.
  movb $1, -8(%rbp)

	// Move each of the argument values into the corresponding call
	// argument register.
  pop %r9
  pop %r8
  pop %rcx
  pop %rdx
  pop %rsi
  pop %rdi

	/* the next thing on the stack is the guest function - return to it */
	ret
#ifdef __ELF__
.size lucet_context_bootstrap,.-lucet_context_bootstrap
#endif

.text
.globl lucet_context_backstop
#ifdef __ELF__
.type lucet_context_backstop,@function
#else
.globl _lucet_context_backstop
#endif
.align 16
lucet_context_backstop:
_lucet_context_backstop:
<<<<<<< HEAD
    mov -24(%rbp), %rdi  /* parent context to arg 1 */
    mov -16(%rbp), %rsi  /* own context to arg 2 */
    mov %rax, (10*8 + 8*16 + 8*0)(%rdi) /* store return values before swapping back -- offset is offsetof(struct lucet_context, retvals) */
    mov %rdx, (10*8 + 8*16 + 8*1)(%rdi)
    movdqu %xmm0, (10*8 + 8*16 + 8*2)(%rdi) /* floating-point return value */

    mov $0, %cl
    // there may be standing executors that will try to execute this instance, take the 'terminable' flag so they will fail
    lock xchgb -8(%rbp), %cl
    test %cl, %cl

    // if we got 0 from the `lock xchg`, some terminator beat us in trying to
    // stop this instance, so it's not safe to start swapping contexts.
    //
    // so, just hang out for a bit and wait for the terminator to do its thing
_hang:
    jz _hang

=======
    // Note that `rbp` here really has no relation to any stack!
    // it happens to be an available pointer we can hang the contexts to swap off of.
    mov (%rbp), %rdi  /* parent context to arg 1 */
    mov 8(%rbp), %rsi  /* own context to arg 2 */
    mov %rax, (8*8 + 8*16 + 8*0)(%rdi) /* store return values before swapping back -- offset is offsetof(struct lucet_context, retvals) */
    mov %rdx, (8*8 + 8*16 + 8*1)(%rdi)
    movdqu %xmm0, (8*8 + 8*16 + 8*2)(%rdi) /* floating-point return value */
>>>>>>> 2320b5bb
#ifdef __ELF__
    jmp lucet_context_swap@PLT
#else
    jmp lucet_context_swap
#endif
#ifdef __ELF__
.size lucet_context_backstop,.-lucet_context_backstop
#endif

.text
.globl lucet_context_swap
#ifdef __ELF__
.type lucet_context_swap,@function
#else
.globl _lucet_context_swap
#endif
.align 16
lucet_context_swap:
_lucet_context_swap:
    // store everything in offsets from rdi (1st arg)
    mov %rbx, (0*8)(%rdi)
    mov %rsp, (1*8)(%rdi)
    mov %rbp, (2*8)(%rdi)
    mov %rdi, (3*8)(%rdi)
    mov %r12, (4*8)(%rdi)
    mov %r13, (5*8)(%rdi)
    mov %r14, (6*8)(%rdi)
    mov %r15, (7*8)(%rdi)
    mov %rsi, (8*8)(%rdi)

    movdqu %xmm0, (10*8 + 0*16)(%rdi)
    movdqu %xmm1, (10*8 + 1*16)(%rdi)
    movdqu %xmm2, (10*8 + 2*16)(%rdi)
    movdqu %xmm3, (10*8 + 3*16)(%rdi)
    movdqu %xmm4, (10*8 + 4*16)(%rdi)
    movdqu %xmm5, (10*8 + 5*16)(%rdi)
    movdqu %xmm6, (10*8 + 6*16)(%rdi)
    movdqu %xmm7, (10*8 + 7*16)(%rdi)

    // load everything from offsets from rsi (2nd arg)
    mov (0*8)(%rsi), %rbx
    mov (1*8)(%rsi), %rsp
    mov (2*8)(%rsi), %rbp
    mov (3*8)(%rsi), %rdi
    mov (4*8)(%rsi), %r12
    mov (5*8)(%rsi), %r13
    mov (6*8)(%rsi), %r14
    mov (7*8)(%rsi), %r15

    movdqu (10*8 + 0*16)(%rsi), %xmm0
    movdqu (10*8 + 1*16)(%rsi), %xmm1
    movdqu (10*8 + 2*16)(%rsi), %xmm2
    movdqu (10*8 + 3*16)(%rsi), %xmm3
    movdqu (10*8 + 4*16)(%rsi), %xmm4
    movdqu (10*8 + 5*16)(%rsi), %xmm5
    movdqu (10*8 + 6*16)(%rsi), %xmm6
    movdqu (10*8 + 7*16)(%rsi), %xmm7

    // restore rsi when we're done with the context pointer
    mov (8*8)(%rsi), %rsi

    ret
#ifdef __ELF__
.size lucet_context_swap,.-lucet_context_swap
#endif

.text
.globl lucet_context_set
#ifdef __ELF__
.type lucet_context_set,@function
#else
.globl _lucet_context_set
#endif
.align 16
lucet_context_set:
_lucet_context_set:
    // load everything from offsets from rdi (1st arg)
    mov (0*8)(%rdi), %rbx
    mov (1*8)(%rdi), %rsp
    mov (2*8)(%rdi), %rbp
    mov (4*8)(%rdi), %r12
    mov (5*8)(%rdi), %r13
    mov (6*8)(%rdi), %r14
    mov (7*8)(%rdi), %r15
    mov (8*8)(%rdi), %rsi

    movdqu (10*8 + 0*16)(%rdi), %xmm0
    movdqu (10*8 + 1*16)(%rdi), %xmm1
    movdqu (10*8 + 2*16)(%rdi), %xmm2
    movdqu (10*8 + 3*16)(%rdi), %xmm3
    movdqu (10*8 + 4*16)(%rdi), %xmm4
    movdqu (10*8 + 5*16)(%rdi), %xmm5
    movdqu (10*8 + 6*16)(%rdi), %xmm6
    movdqu (10*8 + 7*16)(%rdi), %xmm7

    // load rdi from itself last
    mov (3*8)(%rdi), %rdi
    ret
#ifdef __ELF__
.size lucet_context_set,.-lucet_context_set
#endif

.text
.globl lucet_context_activate
#ifdef __ELF__
.type lucet_context_activate,@function
#else
.globl _lucet_context_activate
#endif
.align 16
// lucet_context_activate is essentially a function with two aruments:
// in rdi, the address of this guest's "running" flag.
// in rsi, the address of the guest code to resume at.
lucet_context_activate:
_lucet_context_activate:
    movb $1, (%rdi)
    jmp *%rsi
#ifdef __ELF__
.size lucet_context_activate,.-lucet_context_activate
#endif

/* Mark that we don't need executable stack. */
#if defined(__linux__) && defined(__ELF__)
.section .note.GNU-stack,"",%progbits
#endif<|MERGE_RESOLUTION|>--- conflicted
+++ resolved
@@ -44,7 +44,7 @@
   // This can be naively performed since if any terminator tried to fire
   // before setting this, and at this point it is safe for a terminator
   // to fire.
-  movb $1, -8(%rbp)
+  movb $1, 16(%rbp)
 
 	// Move each of the argument values into the corresponding call
 	// argument register.
@@ -71,16 +71,17 @@
 .align 16
 lucet_context_backstop:
 _lucet_context_backstop:
-<<<<<<< HEAD
-    mov -24(%rbp), %rdi  /* parent context to arg 1 */
-    mov -16(%rbp), %rsi  /* own context to arg 2 */
+    // Note that `rbp` here really has no relation to any stack!
+    // it happens to be an available pointer we can hang the contexts to swap off of.
+    mov (%rbp), %rdi  /* parent context to arg 1 */
+    mov 8(%rbp), %rsi  /* own context to arg 2 */
     mov %rax, (10*8 + 8*16 + 8*0)(%rdi) /* store return values before swapping back -- offset is offsetof(struct lucet_context, retvals) */
     mov %rdx, (10*8 + 8*16 + 8*1)(%rdi)
     movdqu %xmm0, (10*8 + 8*16 + 8*2)(%rdi) /* floating-point return value */
 
     mov $0, %cl
     // there may be standing executors that will try to execute this instance, take the 'terminable' flag so they will fail
-    lock xchgb -8(%rbp), %cl
+    lock xchgb 16(%rbp), %cl
     test %cl, %cl
 
     // if we got 0 from the `lock xchg`, some terminator beat us in trying to
@@ -90,15 +91,6 @@
 _hang:
     jz _hang
 
-=======
-    // Note that `rbp` here really has no relation to any stack!
-    // it happens to be an available pointer we can hang the contexts to swap off of.
-    mov (%rbp), %rdi  /* parent context to arg 1 */
-    mov 8(%rbp), %rsi  /* own context to arg 2 */
-    mov %rax, (8*8 + 8*16 + 8*0)(%rdi) /* store return values before swapping back -- offset is offsetof(struct lucet_context, retvals) */
-    mov %rdx, (8*8 + 8*16 + 8*1)(%rdi)
-    movdqu %xmm0, (8*8 + 8*16 + 8*2)(%rdi) /* floating-point return value */
->>>>>>> 2320b5bb
 #ifdef __ELF__
     jmp lucet_context_swap@PLT
 #else
