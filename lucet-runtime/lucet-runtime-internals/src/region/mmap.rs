extern crate rand;

use crate::alloc::{host_page_size, instance_heap_offset, Alloc, Limits, Slot};
use crate::embed_ctx::CtxMap;
use crate::error::Error;
use crate::instance::{new_instance_handle, Instance, InstanceHandle};
use crate::module::Module;
use crate::region::{Region, RegionCreate, RegionInternal};
use libc::c_void;
#[cfg(not(target_os = "linux"))]
use libc::memset;
use nix::sys::mman::{madvise, mmap, munmap, MapFlags, MmapAdvise, ProtFlags};
<<<<<<< HEAD
use rand::Rng;
use std::cmp::Ordering;
=======
>>>>>>> f3a98d80
use std::ptr;
use std::sync::{Arc, RwLock, Weak};

/// A [`Region`](../trait.Region.html) backed by `mmap`.
///
/// `MmapRegion` lays out memory for instances in a contiguous block,
/// with an Instance's space reserved, followed by heap, stack, globals, and sigstack.
///
/// This results in an actual layout of an instance on an `MmapRegion`-produced `Slot` being:
/// ```text
/// 0x0000: +-----------------------+ <-- Instance
/// 0x0000: |  .magic               |
/// 0x0008: |  ...                  |
/// 0x000X: |  ...                  |
/// 0x0XXX: |  .alloc -> Alloc {    |
/// 0x0XXX: |    .start    = 0x0000 |
/// 0x0XXX: |    .heap     = 0x1000 |
/// 0x0XXX: |    .stack    = 0xN000 |
/// 0x0XXX: |    .globals  = 0xM000 |
/// 0x0XXX: |    .sigstack = 0xS000 |
/// 0x0XXX: |  }                    |
/// 0x0XXX: |  ...                  |
/// 0x0XXX: ~      ~padding~        ~
/// 0x0XXX: |  ...                  |
/// 0x0XXX: |  .globals    = 0xM000 | <-- InstanceRuntimeData
/// 0x0XXX: |  .inst_count = 0x0000 |
/// 0x1000: +-----------------------+ <-- Heap, and `lucet_vmctx`. One page into the allocation.
/// 0x1XXX: |                       |
/// 0xXXXX: ~  .......heap.......   ~ // heap size is governed by limits.heap_address_space_size
/// 0xXXXX: |                       |
/// 0xN000: +-----------------------| <-- Stack (at heap_start + limits.heap_address_space_size)
/// 0xNXXX: --- stack guard page ----
/// 0xNXXX: |                       |
/// 0xXXXX: ~  .......stack......   ~ // stack size is governed by limits.stack_size
/// 0xXXXX: |                       |
/// 0xM000: +-----------------------| <-- Globals (at stack_start + limits.stack_size + PAGE_SIZE)
/// 0xMXXX: |                       |
/// 0xXXXX: ~  ......globals.....   ~
/// 0xXXXX: |                       |
/// 0xXXXX  --- global guard page ---
/// 0xS000: +-----------------------| <-- Sigstack (at globals_start + globals_size + PAGE_SIZE)
/// 0xSXXX: |  ......sigstack....   | // sigstack is governed by limits.signal_stack_size
/// 0xSXXX: +-----------------------|
/// ```
pub struct MmapRegion {
    capacity: usize,
    freelist: RwLock<Vec<Slot>>,
    limits: Limits,
    min_heap_alignment: usize,
}

impl Region for MmapRegion {
    fn free_slots(&self) -> usize {
        self.freelist.read().unwrap().len()
    }

    fn used_slots(&self) -> usize {
        self.capacity() - self.free_slots()
    }

    fn capacity(&self) -> usize {
        self.capacity
    }
}

fn fussy(v: Vec<Slot>) -> Result<Slot, Error>{
    
    let len =  v.len();
    if len == 0 {
	return Err(Error::RegionFull(5));
    }
    
    Ok(v.swap_remove(rand::thread_rng().gen_range(0, len)))
}

impl RegionInternal for MmapRegion {
    fn get_random_slot(&self,) {

    }
	
    fn new_instance_with(
        &self,
        module: Arc<dyn Module>,
        embed_ctx: CtxMap,
        heap_memory_size_limit: usize,
    ) -> Result<InstanceHandle, Error> {
        let limits = self.get_limits();
        module.validate_runtime_spec(&limits, heap_memory_size_limit)?;

//	let rng = rand::thread_rng();

	    
	// TLC: This has to happen in a single go since we don't want to
	// check the length, have another instance made, and the make a random one
	// possibly falling off the end of the vector.

	//	let rnd_idx = 
	// 
        let slot = self
            .freelist
            .write()
            .unwrap()
	    .fussy()
	    .ok_or(Error::RegionFull(self.capacity));

        assert_eq!(
            slot.heap as usize % host_page_size(),
            0,
            "heap must be page-aligned"
        );

        for (ptr, len) in [
            // make the stack read/writable
            (slot.stack, limits.stack_size),
            // make the globals read/writable
            (slot.globals, limits.globals_size),
            // make the sigstack read/writable
            (slot.sigstack, limits.signal_stack_size),
        ]
        .iter()
        {
            unsafe {
                mprotect(*ptr, *len, ProtFlags::PROT_READ | ProtFlags::PROT_WRITE)
                    .expect("mprotect() call succeeds");
            };
        }

        // note: the initial heap will be made read/writable when `new_instance_handle` calls `reset`

        let inst_ptr = slot.start as *mut Instance;

        // upgrade the slot's weak region pointer so the region can't get dropped while the instance
        // exists
        let region = slot
            .region
            .upgrade()
            // if this precondition isn't met, something is deeply wrong as some other region's slot
            // ended up in our freelist
            .expect("backing region of slot (`self`) exists");

        let alloc = Alloc {
            heap_accessible_size: 0, // the `reset` call in `new_instance_handle` will set this
            heap_inaccessible_size: slot.limits.heap_address_space_size,
            heap_memory_size_limit,
            slot: Some(slot),
            region,
        };

        // Though this is a potential early return from the function, the Drop impl
        // on the Alloc will put the slot back on the freelist.
        let inst = new_instance_handle(inst_ptr, module, alloc, embed_ctx)?;

        Ok(inst)
    }

    fn drop_alloc(&self, alloc: &mut Alloc) {
        let slot = alloc
            .slot
            .take()
            .expect("alloc didn't have a slot during drop; dropped twice?");

        if slot.heap as usize % host_page_size() != 0 {
            panic!("heap is not page-aligned");
        }

        // clear and disable access to the heap, stack, globals, and sigstack
        for (ptr, len) in [
            // We don't ever shrink the heap, so we only need to zero up until the accessible size
            (slot.heap, alloc.heap_accessible_size),
            (slot.stack, slot.limits.stack_size),
            (slot.globals, slot.limits.globals_size),
            (slot.sigstack, slot.limits.signal_stack_size),
        ]
        .iter()
        {
            // eprintln!("setting none {:p}[{:x}]", *ptr, len);
            unsafe {
                // MADV_DONTNEED is not guaranteed to clear pages on non-Linux systems
                #[cfg(not(target_os = "linux"))]
                {
                    mprotect(*ptr, *len, ProtFlags::PROT_READ | ProtFlags::PROT_WRITE)
                        .expect("mprotect succeeds during drop");
                    memset(*ptr, 0, *len);
                }
                mprotect(*ptr, *len, ProtFlags::PROT_NONE).expect("mprotect succeeds during drop");
                madvise(*ptr, *len, MmapAdvise::MADV_DONTNEED)
                    .expect("madvise succeeds during drop");
            }
        }

        self.freelist.write().unwrap().push(slot);
    }

    fn expand_heap(&self, slot: &Slot, start: u32, len: u32) -> Result<(), Error> {
        unsafe {
            mprotect(
                (slot.heap as usize + start as usize) as *mut c_void,
                len as usize,
                ProtFlags::PROT_READ | ProtFlags::PROT_WRITE,
            )?;
        }
        Ok(())
    }

    fn reset_heap(&self, alloc: &mut Alloc, module: &dyn Module) -> Result<(), Error> {
        let heap = alloc.slot().heap;

        if alloc.heap_accessible_size > 0 {
            // zero the whole heap, if any of it is currently accessible
            let heap_size = alloc.slot().limits.heap_address_space_size;

            unsafe {
                // `mprotect()` and `madvise()` are sufficient to zero a page on Linux,
                // but not necessarily on all POSIX operating systems, and on macOS in particular.
                #[cfg(not(target_os = "linux"))]
                {
                    mprotect(
                        heap,
                        alloc.heap_accessible_size,
                        ProtFlags::PROT_READ | ProtFlags::PROT_WRITE,
                    )?;
                    memset(heap, 0, alloc.heap_accessible_size);
                }
                mprotect(heap, heap_size, ProtFlags::PROT_NONE)?;
                madvise(heap, heap_size, MmapAdvise::MADV_DONTNEED)?;
            }
        }

        let initial_size = module
            .heap_spec()
            .map(|h| h.initial_size as usize)
            .unwrap_or(0);

        // reset the heap to the initial size, and mprotect those pages appropriately
        if initial_size > 0 {
            unsafe {
                mprotect(
                    heap,
                    initial_size,
                    ProtFlags::PROT_READ | ProtFlags::PROT_WRITE,
                )?
            };
        }
        alloc.heap_accessible_size = initial_size;
        alloc.heap_inaccessible_size = alloc.slot().limits.heap_address_space_size - initial_size;

        // Initialize the heap using the module sparse page data. There cannot be more pages in the
        // sparse page data than will fit in the initial heap size.
        //
        // Pages with a corresponding Some entry in the sparse page data are initialized with
        // the contents of that data.
        //
        // Any pages which don't have an entry in the sparse page data, either because their entry
        // is None, or because the sparse data has fewer pages than the initial heap, are zeroed.
        let heap = unsafe { alloc.heap_mut() };
        let initial_pages =
            initial_size
                .checked_div(host_page_size())
                .ok_or(lucet_incorrect_module!(
                    "initial heap size {} is not divisible by host page size ({})",
                    initial_size,
                    host_page_size()
                ))?;
        for page_num in 0..initial_pages {
            let page_base = page_num * host_page_size();
            if heap.len() < page_base {
                return Err(lucet_incorrect_module!(
                    "sparse page data length exceeded initial heap size"
                ));
            }
            if let Some(contents) = module.get_sparse_page_data(page_num) {
                // otherwise copy in the page data
                heap[page_base..page_base + host_page_size()].copy_from_slice(contents);
            }
        }

        Ok(())
    }

    fn get_limits(&self) -> &Limits {
        &self.limits
    }

    fn as_dyn_internal(&self) -> &dyn RegionInternal {
        self
    }
}

impl Drop for MmapRegion {
    fn drop(&mut self) {
        for slot in self.freelist.get_mut().unwrap().drain(0..) {
            Self::free_slot(slot);
        }
    }
}

impl RegionCreate for MmapRegion {
    const TYPE_NAME: &'static str = "MmapRegion";

    fn create(instance_capacity: usize, limits: &Limits) -> Result<Arc<Self>, Error> {
        MmapRegion::create(instance_capacity, limits)
    }
}

impl MmapRegion {
    /// Create a new `MmapRegion` that can support a given number instances, each subject to the
    /// same runtime limits.
    ///
    /// The region is returned in an `Arc`, because any instances created from it carry a reference
    /// back to the region.
    pub fn create(instance_capacity: usize, limits: &Limits) -> Result<Arc<Self>, Error> {
        limits.validate()?;

        let region = Arc::new(MmapRegion {
            capacity: instance_capacity,
            freelist: RwLock::new(Vec::with_capacity(instance_capacity)),
            limits: limits.clone(),
            min_heap_alignment: 0, // No constaints on heap alignment by default
        });
        {
            let mut freelist = region.freelist.write().unwrap();
            for _ in 0..instance_capacity {
                freelist.push(MmapRegion::create_slot(&region)?);
            }
        }

        Ok(region)
    }

    /// Create a new `MmapRegion` that can support a given number instances, each subject to the
    /// same runtime limits. Additionally, ensure that the heap is aligned at least to the
    /// specified amount. heap_alignment must be a power of 2.
    ///
    /// The region is returned in an `Arc`, because any instances created from it carry a reference
    /// back to the region.
    pub fn create_aligned(
        instance_capacity: usize,
        limits: &Limits,
        heap_alignment: usize,
    ) -> Result<Arc<Self>, Error> {
        limits.validate()?;

        let is_power_of_2 = (heap_alignment & (heap_alignment - 1)) == 0;

        if !is_power_of_2 {
            return Err(Error::InvalidArgument(
                "heap_alignment must be a power of 2",
            ));
        }

        let region = Arc::new(MmapRegion {
            capacity: instance_capacity,
            freelist: RwLock::new(Vec::with_capacity(instance_capacity)),
            limits: limits.clone(),
            min_heap_alignment: heap_alignment,
        });
        {
            let mut freelist = region.freelist.write().unwrap();
            for _ in 0..instance_capacity {
                freelist.push(MmapRegion::create_slot(&region)?);
            }
        }

        Ok(region)
    }

    fn create_slot(region: &Arc<MmapRegion>) -> Result<Slot, Error> {
        // get the chunk of virtual memory that the `Slot` will manage
        let mem = if region.min_heap_alignment == 0 {
            unsafe {
                mmap(
                    ptr::null_mut(),
                    region.limits.total_memory_size(),
                    ProtFlags::PROT_NONE,
                    MapFlags::MAP_ANON | MapFlags::MAP_PRIVATE,
                    0,
                    0,
                )?
            }
        } else {
            unsafe {
                mmap_aligned(
                    region.limits.total_memory_size(),
                    ProtFlags::PROT_NONE,
                    MapFlags::MAP_ANON | MapFlags::MAP_PRIVATE,
                    region.min_heap_alignment, // requested alignment
                    instance_heap_offset(),    // offset that must be aligned
                )?
            }
        };

        // set the first part of the memory to read/write so that the `Instance` can be stored there
        // TODO: post slot refactor, is this necessary/desirable?
        unsafe {
            mprotect(
                mem,
                instance_heap_offset(),
                ProtFlags::PROT_READ | ProtFlags::PROT_WRITE,
            )?
        };

        // lay out the other sections in memory
        let heap = mem as usize + instance_heap_offset();
        let stack_guard = heap + region.limits.heap_address_space_size;
        let stack = stack_guard + host_page_size();
        let globals = stack + region.limits.stack_size;
        let sigstack = globals + region.limits.globals_size + host_page_size();

        // ensure we've accounted for all space
        assert_eq!(
            sigstack + region.limits.signal_stack_size - mem as usize,
            region.limits.total_memory_size()
        );

        Ok(Slot {
            start: mem,
            heap: heap as *mut c_void,
            stack: stack as *mut c_void,
            globals: globals as *mut c_void,
            sigstack: sigstack as *mut c_void,
            limits: region.limits.clone(),
            region: Arc::downgrade(region) as Weak<dyn RegionInternal>,
        })
    }

    fn free_slot(slot: Slot) {
        // eprintln!(
        //     "unmapping {:p}[{:x}]",
        //     slot.start,
        //     slot.limits.total_memory_size()
        // );
        let res = unsafe { munmap(slot.start, slot.limits.total_memory_size()) };
        res.expect("munmap succeeded");
    }
}

// Note alignment must be a power of 2
// Offset must be a multiple of 4Kb (page size)
unsafe fn mmap_aligned(
    requested_length: usize,
    prot: ProtFlags,
    flags: MapFlags,
    alignment: usize,
    alignment_offset: usize,
) -> Result<*mut c_void, Error> {
    let addr = ptr::null_mut();
    let fd = 0;
    let offset = 0;

    let padded_length = requested_length + alignment + alignment_offset;
    let unaligned = mmap(addr, padded_length, prot, flags, fd, offset)? as usize;

    // Round up the next address that has addr % alignment = 0
    let aligned_nonoffset = (unaligned + (alignment - 1)) & !(alignment - 1);

    // Currently offset 0 is aligned according to alignment
    // Alignment needs to be enforced at the given offset
    let aligned = if aligned_nonoffset - alignment_offset >= unaligned {
        aligned_nonoffset - alignment_offset
    } else {
        aligned_nonoffset - alignment_offset + alignment
    };

    //Sanity check
    if aligned < unaligned
        || (aligned + (requested_length - 1)) > (unaligned + (padded_length - 1))
        || (aligned + alignment_offset) % alignment != 0
    {
        // explicitly ignore failures now, as this is just a best-effort clean up after the last fail
        let _ = munmap(unaligned as *mut c_void, padded_length);
        return Err(Error::Unsupported("Could not align memory".to_string()));
    }

    {
        let unused_front = aligned - unaligned;
        if unused_front != 0 && munmap(unaligned as *mut c_void, unused_front).is_err() {
            // explicitly ignore failures now, as this is just a best-effort clean up after the last fail
            let _ = munmap(unaligned as *mut c_void, padded_length);
            return Err(Error::Unsupported("Could not align memory".to_string()));
        }
    }

    {
        let unused_back = (unaligned + (padded_length - 1)) - (aligned + (requested_length - 1));
        if unused_back != 0
            && munmap((aligned + requested_length) as *mut c_void, unused_back).is_err()
        {
            // explicitly ignore failures now, as this is just a best-effort clean up after the last fail
            let _ = munmap(unaligned as *mut c_void, padded_length);
            return Err(Error::Unsupported("Could not align memory".to_string()));
        }
    }

    Ok(aligned as *mut c_void)
}

// TODO: remove this once `nix` PR https://github.com/nix-rust/nix/pull/991 is merged
unsafe fn mprotect(addr: *mut c_void, length: libc::size_t, prot: ProtFlags) -> nix::Result<()> {
    nix::errno::Errno::result(libc::mprotect(addr, length, prot.bits())).map(drop)
}

#[cfg(test)]
mod tests2 {
    use super::*;
    use nix::sys::mman::{munmap, MapFlags, ProtFlags};

    #[test]
    fn test_aligned_mem() {
        let kb: usize = 1024;
        let mb: usize = 1024 * kb;

        struct TestProps {
            pub mem_size: usize,
            pub mem_align: usize,
            pub offset: usize,
        };

        let tests = vec![
            TestProps {
                mem_size: 1 * mb,
                mem_align: 1 * mb,
                offset: 0,
            },
            TestProps {
                mem_size: 1 * mb,
                mem_align: 2 * mb,
                offset: 0,
            },
            TestProps {
                mem_size: 32 * mb,
                mem_align: 32 * mb,
                offset: 0,
            },
            TestProps {
                mem_size: 32 * mb,
                mem_align: 32 * mb,
                offset: 4 * kb,
            },
        ];

        for test in tests {
            let mem = unsafe {
                mmap_aligned(
                    test.mem_size,
                    ProtFlags::PROT_READ | ProtFlags::PROT_WRITE,
                    MapFlags::MAP_ANON | MapFlags::MAP_PRIVATE,
                    test.mem_align,
                    test.offset,
                )
                .unwrap()
            };

            // Check alignment
            let actual_align = ((mem as usize) + test.offset) % test.mem_align;
            assert_eq!(actual_align, 0);

            // Make sure the memory is accessible
            let mem_slice =
                unsafe { std::slice::from_raw_parts_mut(mem as *mut u8, test.mem_size) };
            for loc in mem_slice {
                *loc = 1;
            }

            unsafe {
                munmap(mem, test.mem_size).unwrap();
            }
        }
    }
}<|MERGE_RESOLUTION|>--- conflicted
+++ resolved
@@ -1,6 +1,6 @@
 extern crate rand;
 
-use crate::alloc::{host_page_size, instance_heap_offset, Alloc, Limits, Slot};
+use crate::alloc::{host_page_size, instance_heap_offset, Alloc, AllocStrategy, Limits, Slot};
 use crate::embed_ctx::CtxMap;
 use crate::error::Error;
 use crate::instance::{new_instance_handle, Instance, InstanceHandle};
@@ -10,11 +10,7 @@
 #[cfg(not(target_os = "linux"))]
 use libc::memset;
 use nix::sys::mman::{madvise, mmap, munmap, MapFlags, MmapAdvise, ProtFlags};
-<<<<<<< HEAD
 use rand::Rng;
-use std::cmp::Ordering;
-=======
->>>>>>> f3a98d80
 use std::ptr;
 use std::sync::{Arc, RwLock, Weak};
 
@@ -80,45 +76,50 @@
     }
 }
 
-fn fussy(v: Vec<Slot>) -> Result<Slot, Error>{
-    
-    let len =  v.len();
-    if len == 0 {
-	return Err(Error::RegionFull(5));
-    }
-    
-    Ok(v.swap_remove(rand::thread_rng().gen_range(0, len)))
-}
-
 impl RegionInternal for MmapRegion {
-    fn get_random_slot(&self,) {
-
-    }
-	
+    /*
+        fn get_random_slot(&self) {
+
+
+
+        fn fussy(v: Vec<Slot>) -> Result<Slot, Error>{
+
+        let len =  v.len();
+        if len == 0 {
+        return Err(Error::RegionFull(5));
+        }
+
+        Ok(v.swap_remove(rand::thread_rng().gen_range(0, len)))
+    }
+
+
+        }
+         */
+
     fn new_instance_with(
         &self,
         module: Arc<dyn Module>,
         embed_ctx: CtxMap,
         heap_memory_size_limit: usize,
+        alloc_strategy: AllocStrategy,
     ) -> Result<InstanceHandle, Error> {
         let limits = self.get_limits();
         module.validate_runtime_spec(&limits, heap_memory_size_limit)?;
 
-//	let rng = rand::thread_rng();
-
-	    
-	// TLC: This has to happen in a single go since we don't want to
-	// check the length, have another instance made, and the make a random one
-	// possibly falling off the end of the vector.
-
-	//	let rnd_idx = 
-	// 
+        //	let rng = rand::thread_rng();
+
+        // TLC: This has to happen in a single go since we don't want to
+        // check the length, have another instance made, and the make a random one
+        // possibly falling off the end of the vector.
+
+        //	let rnd_idx =
+        //
         let slot = self
             .freelist
             .write()
             .unwrap()
-	    .fussy()
-	    .ok_or(Error::RegionFull(self.capacity));
+            .pop()
+            .ok_or(Error::RegionFull(self.capacity))?;
 
         assert_eq!(
             slot.heap as usize % host_page_size(),
