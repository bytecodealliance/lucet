//! The `execution` module contains state for an instance's execution, and exposes functions
//! building that state into something appropriate for safe use externally.
//!
//! So far as state tracked in this module is concerned, there are two key items:
//! "execution domain" and "terminability".
//!
//! ## Execution Domain
//!
//! Execution domains allow us to distinguish what an appropriate mechanism to signal termination
//! is. This means that changing of an execution domain must be atomic - it would be an error to
//! read the current execution domain, continue with that domain to determine temination, and
//! simultaneously for execution to continue possibly into a different execution domain. For
//! example, beginning termination directly at the start of a hostcall, where sending `SIGALRM` may
//! be appropriate, while the domain switches to `Hostcall` and is no longer appropriate for
//! signalling, would be an error.
//!
//! ## Terminability
//!
//! This is used to answer the question "is it safe to initiate termination of this instance right
//! now?".  An instance is terminable when it is created or reset. An instance stops being
//! terminable when it is terminated, when it faults, or when it is dropped. When an instance
//! finishes running, it will once again be terminable, but existing [`KillSwitch`] objects will no
//! longer be valid.
//!
//! Termination does not directly map to the idea of guest code currently executing on a processor,
//! because termination can occur before the guest has started, during host code, or while a guest
//! has yielded execution.
//!
//! As a result, termination of a running instance can only be treated as a best-effort to
//! deschedule a guest. This is typically quick when it occurs during guest code execution, and
//! otherwise happens immediately upon resuming execution of guest code (exiting host code, or
//! resuming a yielded instance).
//!
//! ## Instance Lifecycle and `KillState`
//!
//! And now we can enumerate interleavings of execution and terminability, to see the expected
//! state at possible points of interest in an instance's lifecycle:
//!
//! * `Instance created`
//!   - terminable: `true`
//!   - execution_domain: `Pending`
//!   - termination result: `Ok(KillSuccess::Cancelled)`
//! * `Instance::run executing`
//!   - terminable: `true` or `false`
//!   - termination result: `Ok(KillSuccess::Signalled)`, `Ok(KillSuccess::Pending)`, or
//!     `Err(KillError::NotTerminable)`
//!   - execution_domain: `Guest, Hostcall, or Terminated`
//!   - `execution_domain` will only be `Guest` when executing guest code, only be `Hostcall` when
//!     executing a hostcall, but may also be `Terminated` while in a hostcall to indicate that it
//!     should exit when the hostcall completes.
//!   - `terminable` will be false if and only if `execution_domain` is `Terminated`.
//!   - `KillSwitch::terminate` will succeed with `Signalled` when terminated while executing guest
//!     code, `Pending` when terminated while executing a hostcall, and will fail with
//!     `NotTerminable` when the instance has already been terminated.
//! * `Instance::run returns`
//!   - terminable: `true`
//!   - execution_domain: `Pending, Hostcall, or Terminated`
//!   - termination result: `Err(KillError::Invalid)`
//!   - `execution_domain` will be `Pending` when the initial guest function returns, `Hostcall`
//!     when terminated by `lucet_hostcall_terminate!`, and `Terminated` when exiting due to a
//!     termination request.
//!   - While `terminable` *is* true, it should be noted that [`KillState`] is reset here, and
//!     existing `KillSwitch` objects will no longer hold a reference to the instance kill state.
//! * `Guest function executing`
//!   - terminable: `true`
//!   - termination result: `Ok(KillSuccess::Signalled)`
//!   - execution_domain: `Guest`
//! * `Hostcall called`
//!   - termination result: `Ok(KillSuccess::Pending)`
//!   - execution_domain: `Hostcall`
//! * `Hostcall executing`
//!   - termination result: `Ok(KillSuccess::Pending)` or `Err(KillError::NotTerminable)`
//!   - execution_domain: `Hostcall, or Terminated`
//!   - `execution_domain` will typically be `Hostcall`, but may be `Terminated` if termination of
//!     the instance is requested during the hostcall.
//!   - `KillSwitch::terminate` will return `NotTerminable` if and only if the instance has already
//!     been terminated.
//! * `Hostcall yields`, or `Hostcall resumes`
//!   - These are specific points in "Hostcall executing" and has no further semantics.
//! * `Hostcall returns`
//!   - termination result: `Ok(KillSuccess::Signalled)`
//!   - execution_domain: `Guest`
//!   - `execution_domain` may be `Terminated` before returning, in which case `terminate` will
//!     return `NotTerminable`, but the hostcall would then exit. If a hostcall successfully
//!     returns to its caller it was not terminated, so the only state an instance will have after
//!     returning from a hostcall will be that it is executing terminable guest code.
//! * `Guest faults`, `Hostcall faults`, `Guest returns`, `Instance::reset` or `Instance dropped`
//!   - termination result: `Err(KillError::Invalid)`
//!
//!   - If an instance is reset or finishes running (through fault or normal return), outstanding
//!   `KillSwitch` objects will no longer hold a valid reference to the instance. In that case,
//!   calls to `terminate` will return `Invalid`, and have no bearing on further execution.
//!
//! ## Further Reading
//!
//! For more information about kill state, execution domains, and instance termination, see
//! [`KillState`](struct.KillState.html), [`Domain`](enum.Domain.html), and
//! [`KillSwitch::terminate`](struct.KillSwitch.html#method.terminate), respectively.
//!
//! For more information about signal-safe behavior, see `signal-safety(7)`.
use libc::{pthread_kill, pthread_t, SIGALRM};
use std::mem;
use std::sync::atomic::{AtomicBool, Ordering};
use std::sync::{Arc, Condvar, Mutex, Weak};

use crate::instance::{Instance, TerminationDetails};
#[cfg(feature = "concurrent_testpoints")]
use crate::lock_testpoints::LockTestpoints;

/// All instance state a remote kill switch needs to determine if and how to signal that execution
/// should stop.
///
/// Some definitions for reference in this struct's documentation:
/// * "stopped" means "stop executing at some point before reaching the end of the entrypoint
/// wasm function".
/// * "critical section" means what it typically means - an uninterruptable region of code. The
/// detail here is that currently "critical section" and "hostcall" are interchangeable, but in
/// the future this may change. Hostcalls may one day be able to opt out of criticalness, or
/// perhaps guest code may include critical sections.
///
/// "Stopped" is a particularly loose word here because it encompasses the worst case: trying to
/// stop a guest that is currently in a critical section. Because the signal will only be checked
/// when exiting the critical section, the latency is bounded by whatever embedder guarantees are
/// made. In fact, it is possible for a kill signal to be successfully sent and still never be
/// impactful, if a hostcall itself invokes `lucet_hostcall_terminate!`. In this circumstance, the
/// hostcall would terminate the instance if it returned, but `lucet_hostcall_terminate!` will
/// terminate the guest before the termination request would even be checked.
pub struct KillState {
    /// Can the instance be terminated? This must be `true` only when the instance can be stopped.
    /// This may be false while the instance can safely be stopped, such as immediately after
    /// completing a host->guest context swap. Regions such as this should be minimized, but are
    /// not a problem of correctness.
    ///
    /// Typically, this is true while in any guest code, or hostcalls made from guest code.
    terminable: AtomicBool,
    /// The kind of code is currently executing in the instance this `KillState` describes.
    ///
    /// This allows a `KillSwitch` to determine what the appropriate signalling mechanism is in
    /// `terminate`. Locks on `execution_domain` prohibit modification while signalling, ensuring
    /// both that:
    /// * we don't enter a hostcall while someone may decide it is safe to signal, and
    /// * no one may try to signal in a hostcall-safe manner after exiting a hostcall, where it
    ///   may never again be checked by the guest.
    execution_domain: Mutex<Domain>,
    /// The current `thread_id` the associated instance is running on. This is the TID where
    /// `SIGALRM` will be sent if the instance is killed via `KillSwitch::terminate` and a signal
    /// is an appropriate mechanism.
    thread_id: Mutex<Option<pthread_t>>,
    /// `tid_change_notifier` allows functions that may cause a change in `thread_id` to wait,
    /// without spinning, for the signal to be processed.
    tid_change_notifier: Condvar,
<<<<<<< HEAD
    /// `ignore_alarm` indicates if a SIGALRM directed at this KillState's instance must be
    /// ignored. This is necessary for a specific race where a timeout occurs right around when a
    /// Lucet guest, or hostcall the guest made, handles some other signal: if the timeout occurs
    /// during handling of a signal that arose from guest code, a SIGALRM will either be pending,
    /// masked by Lucet's sigaction's signal mask, OR a SIGLARM will be imminent after handling the
    /// signal.
    ignore_alarm: AtomicBool,
=======
>>>>>>> 6e73bb98
    #[cfg(feature = "concurrent_testpoints")]
    /// When testing race permutations, `KillState` keeps a reference to the `LockTestpoints` its
    /// associated instance holds.
    lock_testpoints: Arc<LockTestpoints>,
}

/// Enter a guest region.
///
/// This is the entry callback function installed on the [`Instance`](struct.Instance.html) for a
/// guest. This is called by `lucet_context_activate` after a context switch, just before we begin
/// execution in a guest region.
///
/// This function is responsible for setting the execution domain in the instance's
/// [`KillState`](struct.KillState.html), so that we can appropriately signal the instance to
/// terminate if needed. If the instance was already terminated, swap back to the host context
/// rather than returning.
///
/// # Safety
///
/// This function will call [Instance::terminate](struct.Instance.html#method.terminate) if the
/// execution domain is [`Domain::Cancelled`](enum.Domain.html). In that case, this function will
/// not return, and we will swap back to the host context without unwinding.
///
/// This function will panic if the `Instance`'s execution domain is marked as currently executing
/// guest code, currently in a hostcall, or as cancelled.  Attempting to enter an instance from any
/// of these domains means that something has gone seriously wrong.
pub unsafe extern "C" fn enter_guest_region(instance: *mut Instance) {
    let instance = instance.as_mut().expect("instance pointer cannot be null");

    #[cfg(feature = "concurrent_testpoints")]
    instance
        .lock_testpoints
        .instance_entering_guest_before_domain_change
        .check();

    let mut current_domain = instance.kill_state.execution_domain.lock().unwrap();
    match *current_domain {
        Domain::Pending => {
            // All systems go! We are about to start executing a guest. Set the execution domain
            // accordingly, and then return so we can jump to the guest code.
            *current_domain = Domain::Guest;

            // explicitly drop `current_domain` to release the lock before reaching testpoint
            mem::drop(current_domain);

            #[cfg(feature = "concurrent_testpoints")]
            instance
                .lock_testpoints
                .instance_entering_guest_after_domain_change
                .check();
        }
        Domain::Guest => {
            // This is an error because it suggests a KillSwitch could send a SIGALRM before
            // we have indicated that it safe to do so.
            panic!(
                "Invalid state: Instance marked as already in guest while entering a guest region."
            );
        }
        Domain::Hostcall => {
            // We will not pass through `enter_guest_region` again when returning from a hostcall,
            // so this should never happen.
            panic!(
                "Invalid state: Instance marked as in a hostcall while entering a guest region."
            );
        }
        Domain::Terminated => {
            panic!("Invalid state: Instance marked as terminated while entering a guest region.");
        }
        Domain::Cancelled => {
            // A KillSwitch terminated our Instance before it began executing guest code. We should
            // not enter the guest region. We will instead terminate the Instance, and then swap
            // back to the host context.
            //
            // Note that we manually drop the domain because`Instance::terminate` never returns.
            mem::drop(current_domain);
            instance.terminate(TerminationDetails::Remote);
        }
    }
}

/// Exit a guest region.
///
/// This is the backstop callback function installed on the [`Instance`](struct.Instance.html) for a
/// guest. This is called by `lucet_context_backstop` after we have finishing execution in
/// a guest region.
///
/// # Safety
///
/// For more information about the safety constraints of the backstop callback, see
/// [`Instance::init`](struct.Instance.html#method.init).
///
/// This function will panic if the `Instance`'s execution domain is marked as pending, currently
/// in a hostcall, or as cancelled.  Any of these domains mean that something has gone seriously
/// wrong, and leaving the execution domain mutex in a poisoned state is the least of our concerns.
pub unsafe extern "C" fn exit_guest_region(instance: *mut Instance) {
    let instance = instance.as_mut().expect("instance pointer cannot be null");

    #[cfg(feature = "concurrent_testpoints")]
    instance
        .lock_testpoints
        .instance_exiting_guest_before_acquiring_terminable
        .check();

    let terminable = instance.kill_state.terminable.swap(false, Ordering::SeqCst);
    if !terminable {
        // If we are here, something else has taken the terminable flag, so it's not safe to
        // actually exit a guest context yet. Because this is called when exiting a guest context,
        // the termination mechanism will be a signal, delivered at some point (hopefully soon!).
        // Further, because the termination mechanism will be a signal, we are constrained to only
        // signal-safe behavior. So, we will hang indefinitely waiting for the sigalrm to arrive.

        #[cfg(feature = "concurrent_testpoints")]
        instance
            .lock_testpoints
            .instance_exiting_guest_without_terminable
            .check();

        #[allow(clippy::empty_loop)]
        loop {}
    } else {
        let current_domain = instance.kill_state.execution_domain.lock().unwrap();
        match *current_domain {
            Domain::Guest => {
                // We finished executing the code in our guest region normally! We should reset
                // the kill state, invalidating any existing killswitches' weak references.
                //
                // There should be only one strong reference to `kill_state`, since acquiring
                // `terminable` prevents a `KillSwitch` from firing and serves as a witness that
                // none are in the process of firing. As a consistency check, ensure that's still
                // true. This is necessary so that when we drop this `Arc`, weak refs are no longer
                // valid. If this assert fails, something cloned `KillState`, or a `KillSwitch` has
                // upgraded its ref - both of these are errors!
                assert_eq!(Arc::strong_count(&instance.kill_state), 1);
            }
            ref domain @ Domain::Pending
            | ref domain @ Domain::Cancelled
            | ref domain @ Domain::Terminated
            | ref domain @ Domain::Hostcall => {
                // If we are exiting a guest that is currently marked as pending, cancelled,
                // terminated, or in a hostcall, something has gone very wrong.
                panic!(
                    "Invalid state: Instance marked as {:?} while exiting a guest region.",
                    domain
                );
            }
        };

        #[cfg(feature = "concurrent_testpoints")]
        instance
            .lock_testpoints
            .instance_exiting_guest_after_domain_change
            .check();
    }
}

#[cfg(not(feature = "concurrent_testpoints"))]
impl Default for KillState {
    fn default() -> Self {
        Self {
            terminable: AtomicBool::new(true),
            tid_change_notifier: Condvar::new(),
            execution_domain: Mutex::new(Domain::Pending),
            thread_id: Mutex::new(None),
            ignore_alarm: AtomicBool::new(false),
        }
    }
}

impl KillState {
    #[cfg(not(feature = "concurrent_testpoints"))]
    /// Construct a new `KillState`.
    pub fn new() -> Self {
        Default::default()
    }

    #[cfg(feature = "concurrent_testpoints")]
    pub fn new(lock_testpoints: Arc<LockTestpoints>) -> KillState {
        KillState {
            terminable: AtomicBool::new(true),
            tid_change_notifier: Condvar::new(),
            execution_domain: Mutex::new(Domain::Pending),
            thread_id: Mutex::new(None),
<<<<<<< HEAD
            ignore_alarm: AtomicBool::new(false),
=======
>>>>>>> 6e73bb98
            lock_testpoints,
        }
    }

    pub fn is_terminable(&self) -> bool {
        self.terminable.load(Ordering::SeqCst)
    }

    pub fn enable_termination(&self) {
        self.terminable.store(true, Ordering::SeqCst);
    }

    pub fn disable_termination(&self) -> bool {
        self.terminable.swap(false, Ordering::SeqCst)
    }

    pub fn terminable_ptr(&self) -> *const AtomicBool {
        &self.terminable as *const AtomicBool
    }

    pub fn silence_alarm(&self) -> bool {
        self.ignore_alarm.swap(true, Ordering::SeqCst)
    }

    pub fn alarm_active(&self) -> bool {
        !self.ignore_alarm.load(Ordering::SeqCst)
    }

    /// Set the execution domain to signify that we are currently executing a hostcall.
    ///
    /// This method will panic if the execution domain is currently marked as anything but
    /// `Domain::Guest`, because any other domain means that we have somehow entered an invalid
    /// state.
    ///
    /// This method will also panic if the mutex on the execution domain has been poisoned.
    pub fn begin_hostcall(&self) {
        #[cfg(feature = "concurrent_testpoints")]
        self.lock_testpoints
            .instance_entering_hostcall_before_domain_change
            .check();

        let mut current_domain = self.execution_domain.lock().unwrap();
        match *current_domain {
            Domain::Pending => {
                panic!("Invalid state: Instance marked as pending while in guest code. This should be an error.");
            }
            Domain::Guest => {
                // Guest is the expected domain until this point. Switch to the Hostcall
                // domain so we know to not interrupt this instance.
                *current_domain = Domain::Hostcall;
            }
            Domain::Hostcall => {
                panic!(
                    "Invalid state: Instance marked as in a hostcall while entering a hostcall."
                );
            }
            Domain::Terminated => {
                panic!("Invalid state: Instance marked as terminated while in guest code. This should be an error.");
            }
            Domain::Cancelled => {
                panic!("Invalid state: Instance marked as cancelled while in guest code. This should be an error.");
            }
        }

        // explicitly drop `current_domain` to release the lock before reaching testpoint
        mem::drop(current_domain);

        #[cfg(feature = "concurrent_testpoints")]
        self.lock_testpoints
            .instance_entering_hostcall_after_domain_change
            .check();
    }

    /// Set the execution domain to signify that we are finished executing a hostcall.
    ///
    /// If the instance was terminated during the hostcall, then we will return termination details
    /// to the caller signifying that we were remotely terminated. This method will panic if the
    /// execution domain is currently marked as pending, in guest code, or as cancelled, because
    /// each of these mean we have somehow entered an invalid state.
    ///
    /// This method will also panic if the mutex on the execution domain has been poisoned.
    pub fn end_hostcall(&self) -> Option<TerminationDetails> {
        #[cfg(feature = "concurrent_testpoints")]
        self.lock_testpoints
            .instance_exiting_hostcall_before_domain_change
            .check();

        let mut current_domain = self.execution_domain.lock().unwrap();
        let res = match *current_domain {
            Domain::Pending => {
                panic!("Invalid state: Instance marked as pending while exiting a hostcall.");
            }
            Domain::Guest => {
                panic!("Invalid state: Instance marked as in guest code while exiting a hostcall.");
            }
            Domain::Hostcall => {
                *current_domain = Domain::Guest;
                None
            }
            Domain::Terminated => {
                // The instance was stopped in the hostcall we were executing.
                debug_assert!(!self.terminable.load(Ordering::SeqCst));
                Some(TerminationDetails::Remote)
            }
            Domain::Cancelled => {
                panic!("Invalid state: Instance marked as cancelled while exiting a hostcall.");
            }
        };

        // explicitly drop `current_domain` to release the lock before reaching testpoint
        std::mem::drop(current_domain);

        #[cfg(feature = "concurrent_testpoints")]
        self.lock_testpoints
            .instance_exiting_hostcall_after_domain_change
            .check();

        res
    }

    pub fn schedule(&self, tid: pthread_t) {
        *self.thread_id.lock().unwrap() = Some(tid);
        self.tid_change_notifier.notify_all();
    }

    pub fn deschedule(&self) {
        *self.thread_id.lock().unwrap() = None;
        self.tid_change_notifier.notify_all();

        // This is a load-bearing lock in that it forces descheduling to wait for a possibly
        // in-flight termination to complete. If a KillSwitch was firing exactly when an instance
        // returned it was either through a signal handler, or `lucet_context_backstop`.
        //
        // In the backstop case, termination is disabled (no KillSwitch fires), or failed to
        // disable and waited for a KillSwitch to signal. No work necessary here.
        //
        // In the signal handler case, we cannot guarantee no KillSwitch attempted to fire before
        // or during the signal handler, only that no KillSwitch fires after the signal handler
        // completes. If a KillSwitch began firing in a signal handler and fired by sending a
        // signal it would arrive either immediately at unmask, or some point later if it did not
        // become pending during the signal handler's execution. Lock here to bound "some point
        // later" to this descheduling - terminate() will not release this lock until termination
        // is complete, so in the noisiest form of termination (SIGALRM to this instance's thread)
        // we prevent the risk of this instance being descheduled, a KillSwitch firing to this TID,
        // a new instance being scheduled, and spuriously receiving an old instance's timeout
        // SIGALRM.
        //
        // This must occur *after* notifing `tid_change_notifier` so that we indicate to the
        // `KillSwitch` that the instance was actually descheduled.
        let _ = self.execution_domain.lock().unwrap();
    }
}

/// Instance execution domains.
///
/// This enum allow us to distinguish how to appropriately terminate an instance.
///
/// We can signal in guest code, but must avoid signalling in host code lest we interrupt some
/// function operating on guest/host shared memory, and invalidate invariants. For example,
/// interrupting in the middle of a resize operation on a `Vec` could be extremely dangerous.
#[derive(Debug, PartialEq)]
pub enum Domain {
    /// Represents an instance that is not currently running.
    Pending,
    /// Represents an instance that is executing guest code.
    Guest,
    /// Represents an instance that is executing host code.
    Hostcall,
    /// Represents an instance that has been signalled to terminate while running code.
    Terminated,
    /// Represents an instance that has been cancelled before it began running code.
    Cancelled,
}

/// An object that can be used to terminate an instance's execution from a separate thread.
///
/// A weak reference to the instance's kill state is used so that a `KillSwitch` can have an
/// arbitrary lifetime unrelated to the [`Instance`](struct.Instance.html) it will terminate.
pub struct KillSwitch {
    state: Weak<KillState>,
}

/// A successful attempt to terminate an [`Instance`](struct.Instance.html).
///
/// See [`KillSwitch::terminate`](struct.KillSwitch.html#method.terminate) for more information.
#[derive(Debug, PartialEq)]
pub enum KillSuccess {
    /// A `SIGALRM` was sent to the instance.
    Signalled,
    /// The guest is in a hostcall and cannot currently be signalled to terminate safely.
    ///
    /// We have indicated the instance should terminate when it completes its hostcall.
    Pending,
    /// The instance was terminated before it started running.
    Cancelled,
}

/// A failed attempt to terminate an [`Instance`](struct.Instance.html).
///
/// See [`KillSwitch::terminate`](struct.KillSwitch.html#method.terminate) for more information.
#[derive(Debug, PartialEq)]
pub enum KillError {
    /// The instance cannot be terminated.
    ///
    /// This means that the instance has already been terminated by another killswitch, or was
    /// signalled to terminate in some other manner.
    NotTerminable,
    /// The associated instance is no longer valid.
    ///
    /// This usually means the instance exited by fault or by normal return.
    Invalid,
}

type KillResult = Result<KillSuccess, KillError>;

impl KillSwitch {
    pub(crate) fn new(state: Weak<KillState>) -> Self {
        KillSwitch { state }
    }

    /// Signal the instance associated with this `KillSwitch` to stop, if possible.
    ///
    /// The returned `Result` only describes the behavior taken by this function, not necessarily
    /// what caused the associated instance to stop.
    ///
    /// As an example, if a `KillSwitch` fires, sending a SIGALRM to an instance at the same
    /// moment it begins handling a SIGSEGV which is determined to be fatal, the instance may
    /// stop with `State::Faulted` before actually _handling_ the SIGALRM we'd send here. So the
    /// host code will see `State::Faulted` as an instance state, where `KillSwitch::terminate`
    /// would return `Ok(KillSuccess::Signalled)`.
    pub fn terminate(&self) -> KillResult {
        // Get the underlying kill state. If this fails, it means the instance exited and was
        // discarded, so we can not terminate.
        let state = self.state.upgrade().ok_or(KillError::Invalid)?;

        #[cfg(feature = "concurrent_testpoints")]
        state
            .lock_testpoints
            .kill_switch_before_disabling_termination
            .check();

        // Attempt to take the flag indicating the instance may terminate
        let terminable = state.terminable.swap(false, Ordering::SeqCst);
        if !terminable {
            #[cfg(feature = "concurrent_testpoints")]
            state
                .lock_testpoints
                .kill_switch_after_forbidden_termination
                .check();

            return Err(KillError::NotTerminable);
        }

        #[cfg(feature = "concurrent_testpoints")]
        state
            .lock_testpoints
            .kill_switch_after_acquiring_termination
            .check();

        // we got it! we can signal the instance.
        //
        // Now check what domain the instance is in. We can signal in guest code, but want
        // to avoid signalling in host code lest we interrupt some function operating on
        // guest/host shared memory, and invalidate invariants. For example, interrupting
        // in the middle of a resize operation on a `Vec` could be extremely dangerous.
        //
        // Hold this lock through all signalling logic to prevent the instance from
        // switching domains (and invalidating safety of whichever mechanism we choose here)
        let mut execution_domain = state.execution_domain.lock().unwrap();

        #[cfg(feature = "concurrent_testpoints")]
        state
            .lock_testpoints
            .kill_switch_after_acquiring_domain_lock
            .check();

        let result = match *execution_domain {
            Domain::Guest => {
                #[cfg(feature = "concurrent_testpoints")]
                state
                    .lock_testpoints
                    .kill_switch_before_guest_termination
                    .check();

                let mut curr_tid = state.thread_id.lock().unwrap();
                // we're in guest code, so we can just send a signal.
                if let Some(thread_id) = *curr_tid {
                    #[cfg(feature = "concurrent_testpoints")]
<<<<<<< HEAD
                    state
                        .lock_testpoints
                        .kill_switch_before_guest_alarm
                        .check();
=======
                    state.lock_testpoints.kill_switch_before_guest_alarm.check();
>>>>>>> 6e73bb98

                    unsafe {
                        pthread_kill(thread_id, SIGALRM);
                    }

                    #[cfg(feature = "concurrent_testpoints")]
                    state
                        .lock_testpoints
                        .kill_switch_after_guest_alarm
                        .check();

                    // wait for the SIGALRM handler to deschedule the instance
                    //
                    // this should never actually loop, which would indicate the instance
                    // was moved to another thread, or we got spuriously notified.
                    while curr_tid.is_some() {
                        curr_tid = state.tid_change_notifier.wait(curr_tid).unwrap();
                    }
                    *execution_domain = Domain::Terminated;
                    Ok(KillSuccess::Signalled)
                } else {
                    panic!("logic error: instance is terminable but not actually running.");
                }
            }
            Domain::Hostcall => {
                #[cfg(feature = "concurrent_testpoints")]
                state
                    .lock_testpoints
                    .kill_switch_before_hostcall_termination
                    .check();

                // the guest is in a hostcall, so the only thing we can do is indicate it
                // should terminate and wait.
                *execution_domain = Domain::Terminated;
                Ok(KillSuccess::Pending)
            }
            Domain::Pending => {
                // the guest has not started, so we indicate that it has been cancelled.
                *execution_domain = Domain::Cancelled;
                Ok(KillSuccess::Cancelled)
            }
            Domain::Cancelled | Domain::Terminated => {
                #[cfg(feature = "concurrent_testpoints")]
                state
                    .lock_testpoints
                    .kill_switch_before_terminated_termination
                    .check();

                // Something else (another KillSwitch?) has already signalled this instance
                // to exit, either when it has completed its hostcall, or when it starts.
                // In either case, there is nothing to do here.
                Err(KillError::NotTerminable)
            }
        };
        #[cfg(feature = "concurrent_testpoints")]
        state
            .lock_testpoints
            .kill_switch_before_releasing_domain
            .check();

        // explicitly drop the lock to be clear about how long we want to hold this lock, which is
        // until all signalling is complete.
        mem::drop(execution_domain);

        #[cfg(feature = "concurrent_testpoints")]
        state
            .lock_testpoints
            .kill_switch_after_releasing_domain
            .check();

        result
    }
}<|MERGE_RESOLUTION|>--- conflicted
+++ resolved
@@ -149,7 +149,6 @@
     /// `tid_change_notifier` allows functions that may cause a change in `thread_id` to wait,
     /// without spinning, for the signal to be processed.
     tid_change_notifier: Condvar,
-<<<<<<< HEAD
     /// `ignore_alarm` indicates if a SIGALRM directed at this KillState's instance must be
     /// ignored. This is necessary for a specific race where a timeout occurs right around when a
     /// Lucet guest, or hostcall the guest made, handles some other signal: if the timeout occurs
@@ -157,8 +156,6 @@
     /// masked by Lucet's sigaction's signal mask, OR a SIGLARM will be imminent after handling the
     /// signal.
     ignore_alarm: AtomicBool,
-=======
->>>>>>> 6e73bb98
     #[cfg(feature = "concurrent_testpoints")]
     /// When testing race permutations, `KillState` keeps a reference to the `LockTestpoints` its
     /// associated instance holds.
@@ -341,10 +338,7 @@
             tid_change_notifier: Condvar::new(),
             execution_domain: Mutex::new(Domain::Pending),
             thread_id: Mutex::new(None),
-<<<<<<< HEAD
             ignore_alarm: AtomicBool::new(false),
-=======
->>>>>>> 6e73bb98
             lock_testpoints,
         }
     }
@@ -633,14 +627,7 @@
                 // we're in guest code, so we can just send a signal.
                 if let Some(thread_id) = *curr_tid {
                     #[cfg(feature = "concurrent_testpoints")]
-<<<<<<< HEAD
-                    state
-                        .lock_testpoints
-                        .kill_switch_before_guest_alarm
-                        .check();
-=======
                     state.lock_testpoints.kill_switch_before_guest_alarm.check();
->>>>>>> 6e73bb98
 
                     unsafe {
                         pthread_kill(thread_id, SIGALRM);
