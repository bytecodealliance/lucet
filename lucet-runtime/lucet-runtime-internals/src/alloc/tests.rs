--- conflicted
+++ resolved
@@ -2,16 +2,12 @@
 macro_rules! alloc_tests {
     ( $TestRegion:path ) => {
         use libc::c_void;
-<<<<<<< HEAD
-=======
-        use lucet_module_data::{FunctionPointer, GlobalValue};
->>>>>>> 415d8fff
         use std::sync::Arc;
         use $TestRegion as TestRegion;
         use $crate::alloc::Limits;
         use $crate::context::{Context, ContextHandle};
         use $crate::instance::InstanceInternal;
-        use $crate::module::{HeapSpec, MockModuleBuilder};
+        use $crate::module::{GlobalValue, HeapSpec, MockModuleBuilder};
         use $crate::region::Region;
         use $crate::val::Val;
 
