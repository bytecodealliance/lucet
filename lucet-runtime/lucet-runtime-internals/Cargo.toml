--- conflicted
+++ resolved
@@ -20,11 +20,7 @@
 lazy_static = "1.1"
 libc = "=0.2.59"
 libloading = "0.5"
-<<<<<<< HEAD
 memoffset = "0.5.1"
-=======
-memoffset = "0.5"
->>>>>>> b1dd907f
 nix = "0.13"
 num-derive = "0.2"
 num-traits = "0.2"
