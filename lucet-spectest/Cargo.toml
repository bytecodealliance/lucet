--- conflicted
+++ resolved
@@ -17,16 +17,10 @@
 path = "src/main.rs"
 
 [dependencies]
-<<<<<<< HEAD
 anyhow = "1"
-lucetc = { path = "../lucetc", version = "0.4.2" }
-lucet-module = { path = "../lucet-module", version = "0.4.2" }
-lucet-runtime = { path = "../lucet-runtime", version = "0.4.2" }
-=======
 lucetc = { path = "../lucetc", version = "0.5.0" }
 lucet-module = { path = "../lucet-module", version = "0.5.0" }
 lucet-runtime = { path = "../lucet-runtime", version = "0.5.0" }
->>>>>>> 1889b115
 wabt = "0.9.2"
 serde = "1.0"
 serde_json = "1.0"
