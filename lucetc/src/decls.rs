--- conflicted
+++ resolved
@@ -360,11 +360,7 @@
         )
     }
 
-<<<<<<< HEAD
-    pub fn get_func(&self, func_index: UniqueFuncIndex) -> Result<FunctionDecl, Error> {
-=======
-    pub fn get_func(&self, func_index: FuncIndex) -> Result<FunctionDecl<'_>, Error> {
->>>>>>> 0c15f420
+    pub fn get_func(&self, func_index: UniqueFuncIndex) -> Result<FunctionDecl<'_>, Error> {
         let name = self
             .function_names
             .get(func_index)
