use crate::error::Error;
use crate::heap::HeapSettings;
pub use crate::module::{Exportable, TableElems};
use crate::module::{ModuleInfo, UniqueFuncIndex};
use crate::name::Name;
use crate::runtime::{Runtime, RuntimeFunc};
use crate::table::TABLE_SYM;
use crate::types::to_lucet_signature;
use cranelift_codegen::entity::{EntityRef, PrimaryMap};
use cranelift_codegen::ir;
use cranelift_codegen::isa::TargetFrontendConfig;
use cranelift_module::{Backend as ClifBackend, Linkage, Module as ClifModule};
use cranelift_wasm::{
    Global, GlobalIndex, GlobalInit, MemoryIndex, ModuleEnvironment, SignatureIndex, Table,
    TableIndex,
};
use lucet_module::bindings::Bindings;
use lucet_module::ModuleFeatures;
use lucet_module::{
    owned::OwnedLinearMemorySpec, ExportFunction, FunctionIndex as LucetFunctionIndex,
    FunctionMetadata, Global as GlobalVariant, GlobalDef, GlobalSpec, HeapSpec, ImportFunction,
    ModuleData, Signature as LucetSignature, UniqueSignatureIndex,
};
use std::collections::HashMap;

#[derive(Debug)]
pub struct FunctionDecl<'a> {
    pub import_name: Option<(&'a str, &'a str)>,
    pub export_names: Vec<&'a str>,
    pub signature_index: UniqueSignatureIndex,
    pub signature: &'a ir::Signature,
    pub name: Name,
}

impl<'a> FunctionDecl<'a> {
    pub fn defined(&self) -> bool {
        self.import_name.is_none()
    }
    pub fn imported(&self) -> bool {
        !self.defined()
    }
}

#[derive(Debug)]
/// Function provided by lucet-runtime to be called from generated code, e.g. memory size & grow
/// functions.
pub struct RuntimeDecl<'a> {
    signature: &'a ir::Signature,
    pub name: Name,
}

impl<'a> RuntimeDecl<'a> {
    pub fn signature(&self) -> &'a ir::Signature {
        self.signature
    }
}

#[derive(Debug)]
pub struct TableDecl<'a> {
    pub import_name: Option<(&'a str, &'a str)>,
    pub export_names: Vec<&'a str>,
    pub table: &'a Table,
    pub elems: &'a [TableElems],
    pub contents_name: Name,
}

pub struct ModuleDecls<'a> {
    pub info: ModuleInfo<'a>,
    function_names: PrimaryMap<UniqueFuncIndex, Name>,
    imports: Vec<ImportFunction<'a>>,
    exports: Vec<ExportFunction<'a>>,
    tables_list_name: Name,
    table_names: PrimaryMap<TableIndex, Name>,
    runtime_names: HashMap<RuntimeFunc, UniqueFuncIndex>,
    globals_spec: Vec<GlobalSpec<'a>>,
    linear_memory_spec: Option<OwnedLinearMemorySpec>,
}

impl<'a> ModuleDecls<'a> {
    pub fn new<B: ClifBackend>(
        info: ModuleInfo<'a>,
        clif_module: &mut ClifModule<B>,
        bindings: &'a Bindings,
        runtime: Runtime,
        heap_settings: HeapSettings,
    ) -> Result<Self, Error> {
        let imports: Vec<ImportFunction<'a>> = Vec::with_capacity(info.imported_funcs.len());
        let (tables_list_name, table_names) = Self::declare_tables(&info, clif_module)?;
        let globals_spec = Self::build_globals_spec(&info)?;
        let linear_memory_spec = Self::build_linear_memory_spec(&info, heap_settings)?;
        let mut decls = Self {
            info,
            function_names: PrimaryMap::new(),
            imports,
            exports: vec![],
            tables_list_name,
            table_names,
            runtime_names: HashMap::new(),
            globals_spec,
            linear_memory_spec,
        };

        Self::declare_funcs(&mut decls, clif_module, bindings)?;
        Self::declare_runtime(&mut decls, clif_module, runtime)?;

        Ok(decls)
    }

    // ********************* Constructor auxillary functions ***********************

    fn declare_funcs<B: ClifBackend>(
        decls: &mut ModuleDecls<'a>,
        clif_module: &mut ClifModule<B>,
        bindings: &'a Bindings,
<<<<<<< HEAD
    ) -> Result<(), Error> {
        for ix in 0..decls.info.functions.len() {
            let func_index = UniqueFuncIndex::new(ix);
=======
    ) -> Result<(), LucetcError> {
        // Get the name for this function from the module names section, if it exists.
        // Because names have to be unique, we append the index value (ix) to the name.
        fn custom_name_for<'a>(
            ix: usize,
            func_index: UniqueFuncIndex,
            decls: &mut ModuleDecls<'a>,
        ) -> Option<String> {
            decls
                .info
                .function_names
                .get(func_index)
                .map(|s| format!("{}_{}", s, ix))
        }
>>>>>>> 4e89abec

        fn export_name_for<'a>(
            func_ix: UniqueFuncIndex,
            decls: &mut ModuleDecls<'a>,
        ) -> Option<String> {
            let export = decls.info.functions.get(func_ix).unwrap();
            if !export.export_names.is_empty() {
                decls.exports.push(ExportFunction {
                    fn_idx: LucetFunctionIndex::from_u32(decls.function_names.len() as u32),
                    names: export.export_names.clone(),
                });
                Some(format!("guest_func_{}", export.export_names[0]))
            } else {
                None
            }
        }

<<<<<<< HEAD
            fn export_name_for<'a>(
                func_ix: UniqueFuncIndex,
                decls: &mut ModuleDecls<'a>,
            ) -> Option<String> {
                let export = decls.info.functions.get(func_ix).unwrap();
                if !export.export_names.is_empty() {
                    decls.exports.push(ExportFunction {
                        fn_idx: LucetFunctionIndex::from_u32(decls.function_names.len() as u32),
                        names: export.export_names.clone(),
                    });
                    Some(format!("guest_func_{}", export.export_names[0]))
                } else {
                    None
                }
            };

            fn import_name_for<'a>(
                func_ix: UniqueFuncIndex,
                decls: &mut ModuleDecls<'a>,
                bindings: &'a Bindings,
            ) -> Result<Option<String>, Error> {
                if let Some((import_mod, import_field)) = decls.info.imported_funcs.get(func_ix) {
                    let import_symbol = bindings
                        .translate(import_mod, import_field)
                        .map_err(Error::TranslatingLucetModule)?;
                    decls.imports.push(ImportFunction {
                        fn_idx: LucetFunctionIndex::from_u32(decls.function_names.len() as u32),
                        module: import_mod,
                        name: import_field,
                    });
                    Ok(Some(import_symbol.to_string()))
                } else {
                    Ok(None)
                }
            };
=======
        fn import_name_for<'a>(
            func_ix: UniqueFuncIndex,
            decls: &mut ModuleDecls<'a>,
            bindings: &'a Bindings,
        ) -> Result<Option<String>, failure::Context<LucetcErrorKind>> {
            if let Some((import_mod, import_field)) = decls.info.imported_funcs.get(func_ix) {
                let import_symbol = bindings
                    .translate(import_mod, import_field)
                    .context(LucetcErrorKind::TranslatingModule)?;
                decls.imports.push(ImportFunction {
                    fn_idx: LucetFunctionIndex::from_u32(decls.function_names.len() as u32),
                    module: import_mod,
                    name: import_field,
                });
                Ok(Some(import_symbol.to_string()))
            } else {
                Ok(None)
            }
        }

        for ix in 0..decls.info.functions.len() {
            let func_index = UniqueFuncIndex::new(ix);
>>>>>>> 4e89abec

            let import_info = import_name_for(func_index, decls, bindings)?;
            let export_info = export_name_for(func_index, decls);

            match (import_info, export_info) {
                (Some(import_sym), _) => {
                    // if a function is only an import, declare the corresponding artifact import.
                    // if a function is an export and import, it will not have a real function body
                    // in this program, and we must not declare it with Linkage::Export (there will
                    // never be a define to satisfy the symbol!)
                    decls.declare_function(clif_module, import_sym, Linkage::Import, func_index)?;
                }
                (None, Some(export_sym)) => {
                    // This is a function that is only exported, so there will be a body in this
                    // artifact. We can declare the export.
                    decls.declare_function(clif_module, export_sym, Linkage::Export, func_index)?;
                }
                (None, None) => {
                    // No import or export for this function, which means that it is local. We can
                    // look for a name provided in the custom names section, otherwise we have to
                    // make up a placeholder name for it using its index.
                    let local_sym = custom_name_for(ix, func_index, decls)
                        .unwrap_or_else(|| format!("guest_func_{}", ix));
                    decls.declare_function(clif_module, local_sym, Linkage::Local, func_index)?;
                }
            }
        }
        Ok(())
    }

    /// Insert a new function into this set of decls and declare it appropriately to `clif_module`.
    /// This is intended for cases where `lucetc` adds a new function that was not present in the
    /// original wasm - in these cases, Cranelift has not already declared the signature or
    /// function type, let alone name, linkage, etc. So we must do that ourselves!
    pub fn declare_new_function<B: ClifBackend>(
        &mut self,
        clif_module: &mut ClifModule<B>,
        decl_sym: String,
        decl_linkage: Linkage,
        signature: ir::Signature,
    ) -> Result<UniqueFuncIndex, Error> {
        let (new_funcidx, _) = self.info.declare_func_with_sig(signature)?;

        self.declare_function(clif_module, decl_sym, decl_linkage, new_funcidx)?;

        Ok(new_funcidx)
    }

    /// The internal side of fixing up a new function declaration. This is also the work that must
    /// be done when building a ModuleDecls record of functions that were described by ModuleInfo.
    fn declare_function<B: ClifBackend>(
        &mut self,
        clif_module: &mut ClifModule<B>,
        decl_sym: String,
        decl_linkage: Linkage,
        func_ix: UniqueFuncIndex,
    ) -> Result<UniqueFuncIndex, Error> {
        // This function declaration may be a subsequent additional declaration for a function
        // we've already been told about. In that case, func_ix will already be a valid index for a
        // function name, and we should not try to declare it again.
        //
        // Regardless of the function being known internally, we must forward the additional
        // declaration to `clif_module` so functions with multiple forms of linkage (import +
        // export, exported twice, ...) are correctly declared in the resultant artifact.
        let funcid = clif_module
            .declare_function(
                &decl_sym,
                decl_linkage,
                self.info.signature_for_function(func_ix),
            )
            .map_err(Error::TranslatingClifModule)?;

        if func_ix.as_u32() as usize >= self.function_names.len() {
            // `func_ix` is new, so we need to add the name. If func_ix is new, it should be
            // an index for the Name we're about to add. That is, it should be the same as the
            // current value for `self.function_names.len()`.
            //
            // If this fails, we're declaring functions out of order. oops!
            debug_assert!(func_ix.as_u32() as usize == self.function_names.len());

            self.function_names.push(Name::new_func(decl_sym, funcid));
        }

        Ok(UniqueFuncIndex::new(self.function_names.len() - 1))
    }

    fn declare_tables<B: ClifBackend>(
        info: &ModuleInfo<'a>,
        clif_module: &mut ClifModule<B>,
    ) -> Result<(Name, PrimaryMap<TableIndex, Name>), Error> {
        let mut table_names = PrimaryMap::new();
        for ix in 0..info.tables.len() {
            let def_symbol = format!("guest_table_{}", ix);
            let def_data_id = clif_module
                .declare_data(&def_symbol, Linkage::Export, false, None)
                .map_err(Error::TranslatingClifModule)?;
            let def_name = Name::new_data(def_symbol, def_data_id);

            table_names.push(def_name);
        }

        let tables_list_id = clif_module.declare_data(TABLE_SYM, Linkage::Export, false, None)?;
        let tables_list = Name::new_data(TABLE_SYM.to_string(), tables_list_id);

        Ok((tables_list, table_names))
    }

    fn declare_runtime<B: ClifBackend>(
        decls: &mut ModuleDecls<'a>,
        clif_module: &mut ClifModule<B>,
        runtime: Runtime,
    ) -> Result<(), Error> {
        for (func, (symbol, signature)) in runtime.functions.iter() {
            let func_id = decls.declare_new_function(
                clif_module,
                symbol.clone(),
                Linkage::Import,
                signature.clone(),
            )?;

            decls.runtime_names.insert(*func, func_id);
        }
        Ok(())
    }

    fn build_linear_memory_spec(
        info: &ModuleInfo<'a>,
        heap_settings: HeapSettings,
    ) -> Result<Option<OwnedLinearMemorySpec>, Error> {
        use crate::sparsedata::owned_sparse_data_from_initializers;
        if let Some(heap_spec) = Self::build_heap_spec(info, heap_settings)? {
            let data_initializers = info
                .data_initializers
                .get(&MemoryIndex::new(0))
                .expect("heap spec implies data initializers should exist");
            let sparse_data = owned_sparse_data_from_initializers(data_initializers, &heap_spec)?;

            Ok(Some(OwnedLinearMemorySpec {
                heap: heap_spec,
                initializer: sparse_data,
            }))
        } else {
            Ok(None)
        }
    }

    fn build_globals_spec(info: &ModuleInfo<'a>) -> Result<Vec<GlobalSpec<'a>>, Error> {
        let mut globals = Vec::new();
        for ix in 0..info.globals.len() {
            let ix = GlobalIndex::new(ix);
            let g_decl = info.globals.get(ix).unwrap();

            let global = match g_decl.entity.initializer {
                GlobalInit::I32Const(i) => Ok(GlobalVariant::Def(GlobalDef::I32(i))),
                GlobalInit::I64Const(i) => Ok(GlobalVariant::Def(GlobalDef::I64(i))),
                GlobalInit::F32Const(f) => {
                    Ok(GlobalVariant::Def(GlobalDef::F32(f32::from_bits(f))))
                }
                GlobalInit::F64Const(f) => {
                    Ok(GlobalVariant::Def(GlobalDef::F64(f64::from_bits(f))))
                }
                GlobalInit::GetGlobal(ref_ix) => {
                    let ref_decl = info.globals.get(ref_ix).unwrap();
                    if let GlobalInit::Import = ref_decl.entity.initializer {
                        if let Some((module, field)) = info.imported_globals.get(ref_ix) {
                            Ok(GlobalVariant::Import { module, field })
                        } else {
                            Err(Error::GlobalDeclarationError(ref_ix.as_u32()))
                        }
                    } else {
                        // This WASM restriction may be loosened in the future:
                        Err(Error::GlobalInitError(ix.as_u32()))
                    }
                }
                GlobalInit::Import => {
                    if let Some((module, field)) = info.imported_globals.get(ix) {
                        Ok(GlobalVariant::Import { module, field })
                    } else {
                        Err(Error::GlobalDeclarationError(ix.as_u32()))
                    }
                }
                GlobalInit::V128Const(_) => Err(Error::GlobalUnsupported(ix.as_u32())),
            }?;

            globals.push(GlobalSpec::new(global, g_decl.export_names.clone()));
        }
        Ok(globals)
    }

    fn build_heap_spec(
        info: &ModuleInfo<'a>,
        heap_settings: HeapSettings,
    ) -> Result<Option<HeapSpec>, Error> {
        match info.memories.len() {
            0 => Ok(None),
            1 => {
                let memory = info
                    .memories
                    .get(MemoryIndex::new(0))
                    .expect("memory in range")
                    .entity;

                let wasm_page: u64 = 64 * 1024;
                let initial_size = memory.minimum as u64 * wasm_page;

                let reserved_size = std::cmp::max(initial_size, heap_settings.min_reserved_size);
                if reserved_size > heap_settings.max_reserved_size {
                    let message = format!(
                        "module reserved size ({}) exceeds max reserved size ({})",
                        reserved_size, heap_settings.max_reserved_size
                    );
                    Err(Error::MemorySpecs(message))?;
                }
                // Find the max size permitted by the heap and the memory spec
                let max_size = memory.maximum.map(|pages| pages as u64 * wasm_page);
                Ok(Some(HeapSpec {
                    reserved_size,
                    guard_size: heap_settings.guard_size,
                    initial_size,
                    max_size,
                }))
            }
            _ => Err(Error::Unsupported(
                "lucetc only supports memory 0".to_string(),
            ))?,
        }
    }
    // ********************* Public Interface **************************

    pub fn target_config(&self) -> TargetFrontendConfig {
        self.info.target_config()
    }

    pub fn function_bodies(&self) -> impl Iterator<Item = (FunctionDecl<'_>, &(&'a [u8], usize))> {
        Box::new(
            self.info
                .function_bodies
                .iter()
                .map(move |(fidx, code)| (self.get_func(*fidx).unwrap(), code)),
        )
    }

    pub fn get_func(&self, func_index: UniqueFuncIndex) -> Result<FunctionDecl<'_>, Error> {
        let name = self.function_names.get(func_index).ok_or_else(|| {
            let message = format!("{:?}", func_index);
            Error::FunctionIndexError(message)
        })?;

        let exportable_sigix = self.info.functions.get(func_index).unwrap();
        let signature_index = self.get_signature_uid(exportable_sigix.entity).unwrap();
        let signature = self.info.signatures.get(signature_index).unwrap();
        let import_name = self.info.imported_funcs.get(func_index);
        Ok(FunctionDecl {
            signature,
            signature_index,
            export_names: exportable_sigix.export_names.clone(),
            import_name: import_name.cloned(),
            name: name.clone(),
        })
    }

    pub fn get_start_func(&self) -> Option<UniqueFuncIndex> {
        self.info.start_func.clone()
    }

    pub fn get_runtime(&self, runtime_func: RuntimeFunc) -> Result<RuntimeDecl<'_>, Error> {
        let func_id = *self.runtime_names.get(&runtime_func).unwrap();
        let name = self.function_names.get(func_id).unwrap();
        Ok(RuntimeDecl {
            signature: self.info.signature_for_function(func_id),
            name: name.clone(),
        })
    }

    pub fn get_tables_list_name(&self) -> &Name {
        &self.tables_list_name
    }

    pub fn get_table(&self, table_index: TableIndex) -> Result<TableDecl<'_>, Error> {
        let contents_name = self.table_names.get(table_index).ok_or_else(|| {
            let message = format!("{:?}", table_index);
            Error::TableIndexError(message)
        })?;
        let exportable_tbl = self.info.tables.get(table_index).unwrap();
        let import_name = self.info.imported_tables.get(table_index);
        let elems = self
            .info
            .table_elems
            .get(&table_index)
            .ok_or_else(|| {
                let message = format!("table is not local: {:?}", table_index);
                Error::Unsupported(message)
            })?
            .as_slice();
        Ok(TableDecl {
            table: &exportable_tbl.entity,
            elems,
            export_names: exportable_tbl.export_names.clone(),
            import_name: import_name.cloned(),
            contents_name: contents_name.clone(),
        })
    }

    pub fn get_signature(&self, signature_index: SignatureIndex) -> Result<&ir::Signature, Error> {
        self.get_signature_uid(signature_index).and_then(|uid| {
            self.info.signatures.get(uid).ok_or_else(|| {
                let message = format!("signature out of bounds: {:?}", uid);
                Error::Signature(message)
            })
        })
    }

    pub fn get_signature_uid(
        &self,
        signature_index: SignatureIndex,
    ) -> Result<UniqueSignatureIndex, Error> {
        self.info
            .signature_mapping
            .get(signature_index)
            .map(|x| *x)
            .ok_or_else(|| {
                let message = format!("signature out of bounds: {:?}", signature_index);
                Error::Signature(message)
            })
    }

    pub fn get_global(&self, global_index: GlobalIndex) -> Result<&Exportable<'_, Global>, Error> {
        self.info.globals.get(global_index).ok_or_else(|| {
            let message = format!("global out of bounds: {:?}", global_index);
            Error::GlobalIndexError(message)
        })
    }

    pub fn get_heap(&self) -> Option<&HeapSpec> {
        if let Some(ref spec) = self.linear_memory_spec {
            Some(&spec.heap)
        } else {
            None
        }
    }

    pub fn get_module_data(&self, features: ModuleFeatures) -> Result<ModuleData<'_>, Error> {
        let linear_memory = if let Some(ref spec) = self.linear_memory_spec {
            Some(spec.to_ref())
        } else {
            None
        };

        let mut functions: Vec<FunctionMetadata<'_>> = Vec::new();
        for fn_index in self.function_names.keys() {
            let decl = self.get_func(fn_index).unwrap();

            // can't use `decl.name` for `FunctionMetadata::name` as `decl` is dropped in the next
            // iteration of this loop.
            let name = self
                .function_names
                .get(fn_index)
                .ok_or_else(|| {
                    let message = format!("{:?}", fn_index);
                    Error::FunctionIndexError(message)
                })
                .unwrap();

            functions.push(FunctionMetadata {
                signature: decl.signature_index,
                name: Some(name.symbol()),
            });
        }

        let signatures = self
            .info
            .signatures
            .values()
            .map(|sig| to_lucet_signature(sig).map_err(Error::SignatureConversion))
            .collect::<Result<Vec<LucetSignature>, Error>>()?;

        Ok(ModuleData::new(
            linear_memory,
            self.globals_spec.clone(),
            functions,
            self.imports.clone(),
            self.exports.clone(),
            signatures,
            features,
        ))
    }
}<|MERGE_RESOLUTION|>--- conflicted
+++ resolved
@@ -112,12 +112,7 @@
         decls: &mut ModuleDecls<'a>,
         clif_module: &mut ClifModule<B>,
         bindings: &'a Bindings,
-<<<<<<< HEAD
     ) -> Result<(), Error> {
-        for ix in 0..decls.info.functions.len() {
-            let func_index = UniqueFuncIndex::new(ix);
-=======
-    ) -> Result<(), LucetcError> {
         // Get the name for this function from the module names section, if it exists.
         // Because names have to be unique, we append the index value (ix) to the name.
         fn custom_name_for<'a>(
@@ -131,7 +126,6 @@
                 .get(func_index)
                 .map(|s| format!("{}_{}", s, ix))
         }
->>>>>>> 4e89abec
 
         fn export_name_for<'a>(
             func_ix: UniqueFuncIndex,
@@ -149,43 +143,6 @@
             }
         }
 
-<<<<<<< HEAD
-            fn export_name_for<'a>(
-                func_ix: UniqueFuncIndex,
-                decls: &mut ModuleDecls<'a>,
-            ) -> Option<String> {
-                let export = decls.info.functions.get(func_ix).unwrap();
-                if !export.export_names.is_empty() {
-                    decls.exports.push(ExportFunction {
-                        fn_idx: LucetFunctionIndex::from_u32(decls.function_names.len() as u32),
-                        names: export.export_names.clone(),
-                    });
-                    Some(format!("guest_func_{}", export.export_names[0]))
-                } else {
-                    None
-                }
-            };
-
-            fn import_name_for<'a>(
-                func_ix: UniqueFuncIndex,
-                decls: &mut ModuleDecls<'a>,
-                bindings: &'a Bindings,
-            ) -> Result<Option<String>, Error> {
-                if let Some((import_mod, import_field)) = decls.info.imported_funcs.get(func_ix) {
-                    let import_symbol = bindings
-                        .translate(import_mod, import_field)
-                        .map_err(Error::TranslatingLucetModule)?;
-                    decls.imports.push(ImportFunction {
-                        fn_idx: LucetFunctionIndex::from_u32(decls.function_names.len() as u32),
-                        module: import_mod,
-                        name: import_field,
-                    });
-                    Ok(Some(import_symbol.to_string()))
-                } else {
-                    Ok(None)
-                }
-            };
-=======
         fn import_name_for<'a>(
             func_ix: UniqueFuncIndex,
             decls: &mut ModuleDecls<'a>,
@@ -208,8 +165,6 @@
 
         for ix in 0..decls.info.functions.len() {
             let func_index = UniqueFuncIndex::new(ix);
->>>>>>> 4e89abec
-
             let import_info = import_name_for(func_index, decls, bindings)?;
             let export_info = export_name_for(func_index, decls);
 
