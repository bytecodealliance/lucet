--- conflicted
+++ resolved
@@ -218,15 +218,11 @@
         Ok(func.import_signature(sig))
     }
 
-<<<<<<< HEAD
     fn make_direct_func(
         &mut self,
         func: &mut ir::Function,
-        index: FuncIndex,
+        index: FuncIndex
     ) -> Result<ir::FuncRef, WasmError> {
-        let func_decl = self.module_decls.get_func(index).unwrap();
-=======
-    fn make_direct_func(&mut self, func: &mut ir::Function, index: FuncIndex) -> ir::FuncRef {
         let unique_index = *self
             .module_decls
             .info
@@ -234,7 +230,6 @@
             .get(index)
             .expect("function indices are valid");
         let func_decl = self.module_decls.get_func(unique_index).unwrap();
->>>>>>> 28a4f707
         let signature = func.import_signature(func_decl.signature.clone());
         let colocated = !func_decl.imported();
         Ok(func.import_function(ir::ExtFuncData {
