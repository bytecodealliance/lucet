--- conflicted
+++ resolved
@@ -67,13 +67,8 @@
         heap_settings: HeapSettings,
         count_instructions: bool,
         validator: &Option<Validator>,
-<<<<<<< HEAD
     ) -> Result<Self, Error> {
-        let isa = Self::target_isa(opt_level, &cpu_features)?;
-=======
-    ) -> Result<Self, LucetcError> {
         let isa = Self::target_isa(target.clone(), opt_level, &cpu_features)?;
->>>>>>> 87967987
 
         let frontend_config = isa.frontend_config();
         let mut module_info = ModuleInfo::new(frontend_config.clone());
