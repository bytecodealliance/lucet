--- conflicted
+++ resolved
@@ -264,14 +264,6 @@
             // none of the WASI hostcalls use yield yet, so this shouldn't happen
             Ok(RunResult::Yielded(_)) => panic!("lucet-wasi unexpectedly yielded"),
             Err(lucet_runtime::Error::RuntimeTerminated(
-<<<<<<< HEAD
-                lucet_runtime::TerminationDetails::Provided { provided, .. },
-            )) => *provided
-                .downcast_ref::<Exitcode>()
-                .expect("termination yields an exitcode"),
-            Err(lucet_runtime::Error::RuntimeTerminated(
-=======
->>>>>>> d82c0942
                 lucet_runtime::TerminationDetails::Remote,
             )) => {
                 println!("Terminated via remote kill switch (likely a timeout)");
