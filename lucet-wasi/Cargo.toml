--- conflicted
+++ resolved
@@ -22,13 +22,9 @@
 libc = "0.2.65"
 nix = "0.17"
 rand = "0.6"
-<<<<<<< HEAD
 wasi-common = { path = "../wasmtime/crates/wasi-common", version = "0.20.0", default-features = false,  features = ["wiggle_metadata"] }
 tracing = "0.1.19"
-=======
-wasi-common = { path = "../wasmtime/crates/wasi-common", version = "0.19.0", default-features = false,  features = ["wiggle_metadata"] }
 tracing-subscriber = "0.2.0"
->>>>>>> 9761ce31
 
 [dev-dependencies]
 lucet-wasi-sdk = { path = "../lucet-wasi-sdk" }
